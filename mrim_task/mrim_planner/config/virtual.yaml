--- conflicted
+++ resolved
@@ -10,13 +10,8 @@
 # Parameters for path planning
 path_planner:
   timeout: 60.0              # (s) timeout for single start-to-goal planning
-<<<<<<< HEAD
-  method: 'rrt'              # [STUDENTS TODO: implement better method than the default] Method for generating start-to-goal paths: [euclidean, astar, rrt (default), rrtstar]
+  method: 'rrtstar'              # [STUDENTS TODO: implement better method than the default] Method for generating start-to-goal paths: [euclidean, astar, rrt (default), rrtstar]
   straighten_paths: true    # [STUDENTS TODO: implement better method than the default] Path straightening flag (default: false)
-=======
-  method: 'rrtstar'              # [STUDENTS TODO: implement better method than the default] Method for generating start-to-goal paths: [euclidean, astar, rrt (default), rrtstar]
-  straighten_paths: false    # [STUDENTS TODO: implement better method than the default] Path straightening flag (default: false)
->>>>>>> 0456b380
 
   # RRT and RRT* method parameters
   rrt:
