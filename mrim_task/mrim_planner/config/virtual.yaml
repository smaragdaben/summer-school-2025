--- conflicted
+++ resolved
@@ -11,7 +11,7 @@
 path_planner:
   timeout: 60.0              # (s) timeout for single start-to-goal planning
   method: 'rrt'              # [STUDENTS TODO: implement better method than the default] Method for generating start-to-goal paths: [euclidean, astar, rrt (default), rrtstar]
-  straighten_paths: false    # [STUDENTS TODO: implement better method than the default] Path straightening flag (default: false)
+  straighten_paths: true    # [STUDENTS TODO: implement better method than the default] Path straightening flag (default: false)
 
   # RRT and RRT* method parameters
   rrt:
@@ -29,13 +29,8 @@
 
 # Parameters for path smoothing
 path_smoothing:
-<<<<<<< HEAD
-  sampling_step: 1.0  # (m) If horizontal constraints are not satisfied, TOPPRA might have returned infeasible trajectory due to too small sampling step
-  lookahead_dist: 3.0 # (m) STUDENTS TODO: find optimal value than the default] Lookahead distance for path smoothing (default: 1.0 m) 
-=======
-  sampling_step: 1  # (m) If horizontal constraints are not satisfied, TOPPRA might have returned infeasible trajectory due to too small sampling step
-  lookahead_dist: 3 # (m) STUDENTS TODO: find optimal value than the default] Lookahead distance for path smoothing (default: 1.0 m) 
->>>>>>> dfbe6120
+  sampling_step: 0.25  # (m) If horizontal constraints are not satisfied, TOPPRA might have returned infeasible trajectory due to too small sampling step
+  lookahead_dist: 0.5 # (m) STUDENTS TODO: find optimal value than the default] Lookahead distance for path smoothing (default: 1.0 m) 
 
 # Parameters for sampling the UAVs' trajectories [TIP: do path straightening before attempting parametrization]
 trajectory_sampling:
